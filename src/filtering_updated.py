--- conflicted
+++ resolved
@@ -72,7 +72,6 @@
     mag_final = mag_filt.copy()
     mag_final[mask, :] = alpha * mag_orig[mask, :] + (1 - alpha) * mag_filt[mask, :]
 
-<<<<<<< HEAD
     final_high = mag_final[mask, :].mean()
 
     # print(f"[blend debug] cutoff={cutoff_freq} Hz, α={alpha}")
@@ -80,8 +79,6 @@
     # print(f"  filt_high_energy = {filt_high:.6f}")
     # print(f"  final_high_energy = {final_high:.6f}")
 
-=======
->>>>>>> 69dc6b04
     S_final = mag_final * np.exp(1j * phase_filt)
     return librosa.istft(S_final)
 
@@ -176,16 +173,11 @@
         norm[s:e]  += win
     return out[:len(sig)] / (norm[:len(sig)] + 1e-8)
 
-# ——— Main Processing Function ———
-
-<<<<<<< HEAD
+
 # ----------------------- Main Processing Function -----------------------
-def process_audio(file_path, cutoff_freq=2000, alpha=1):
-=======
 def process_audio(path,
                   cutoff_freq=CUTOFF_FREQ,
                   alpha=BLEND_ALPHA):
->>>>>>> 69dc6b04
     # 1. Load & denoise
     y, sr        = librosa.load(path, sr=None)
     y_denoised   = nr.reduce_noise(y=y, sr=sr)
@@ -248,11 +240,8 @@
     # 6. Save output
     output_path = "filtered_output.wav"
     sf.write(output_path, filtered, sr)
-<<<<<<< HEAD
     # print(f"Saved filtered audio (with high-end blend) to {output_path}")
-=======
     print(f"Saved filtered audio to {output_path}")
->>>>>>> 69dc6b04
 
     return filtered, sr
 
